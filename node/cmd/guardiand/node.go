--- conflicted
+++ resolved
@@ -965,22 +965,12 @@
 			logger.Info("Starting Polygon watcher")
 			readiness.RegisterComponent(common.ReadinessPolygonSyncing)
 			chainObsvReqC[vaa.ChainIDPolygon] = make(chan *gossipv1.ObservationRequest, observationRequestBufferSize)
-<<<<<<< HEAD
 			chainBatchReqC[vaa.ChainIDPolygon] = make(chan *common.BatchMessageID)
-			if err := supervisor.Run(ctx, "polygonwatch",
-				evm.NewEthWatcher(*polygonRPC, polygonContractAddr, "polygon", common.ReadinessPolygonSyncing, vaa.ChainIDPolygon, lockC, nil, polygonMinConfirmations, chainObsvReqC[vaa.ChainIDPolygon], batchC, chainBatchReqC[vaa.ChainIDPolygon], *unsafeDevMode, nil).Run); err != nil {
-				// Special case: Polygon can fork like PoW Ethereum, and it's not clear what the safe number of blocks is
-				//
-				// Hardcode the minimum number of confirmations to 512 regardless of what the smart contract specifies to protect
-				// developers from accidentally specifying an unsafe number of confirmations. We can remove this restriction as soon
-				// as specific public guidance exists for Polygon developers.
-=======
-			polygonWatcher := evm.NewEthWatcher(*polygonRPC, polygonContractAddr, "polygon", common.ReadinessPolygonSyncing, vaa.ChainIDPolygon, lockC, nil, polygonMinConfirmations, chainObsvReqC[vaa.ChainIDPolygon], *unsafeDevMode, nil)
+			polygonWatcher := evm.NewEthWatcher(*polygonRPC, polygonContractAddr, "polygon", common.ReadinessPolygonSyncing, vaa.ChainIDPolygon, lockC, nil, polygonMinConfirmations, chainObsvReqC[vaa.ChainIDPolygon], batchC, chainBatchReqC[vaa.ChainIDPolygon], *unsafeDevMode, nil)
 			if err := polygonWatcher.SetRootChainParams(*polygonRootChainRpc, *polygonRootChainContractAddress); err != nil {
 				return err
 			}
 			if err := supervisor.Run(ctx, "polygonwatch", polygonWatcher.Run); err != nil {
->>>>>>> 204d9ef4
 				return err
 			}
 		}
@@ -1093,8 +1083,9 @@
 			logger.Info("Starting Optimism watcher")
 			readiness.RegisterComponent(common.ReadinessOptimismSyncing)
 			chainObsvReqC[vaa.ChainIDOptimism] = make(chan *gossipv1.ObservationRequest, observationRequestBufferSize)
+			chainBatchReqC[vaa.ChainIDOptimism] = make(chan *common.BatchMessageID)
 			if err := supervisor.Run(ctx, "optimismwatch",
-				evm.NewEthWatcher(*optimismRPC, optimismContractAddr, "optimism", common.ReadinessOptimismSyncing, vaa.ChainIDOptimism, lockC, nil, 1, chainObsvReqC[vaa.ChainIDOptimism], *unsafeDevMode, ethWatcher).Run); err != nil {
+				evm.NewEthWatcher(*optimismRPC, optimismContractAddr, "optimism", common.ReadinessOptimismSyncing, vaa.ChainIDOptimism, lockC, nil, 1, chainObsvReqC[vaa.ChainIDOptimism], batchC, chainBatchReqC[vaa.ChainIDOptimism], *unsafeDevMode, ethWatcher).Run); err != nil {
 				return err
 			}
 		}
